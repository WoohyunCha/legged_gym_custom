# SPDX-FileCopyrightText: Copyright (c) 2021 NVIDIA CORPORATION & AFFILIATES. All rights reserved.
# SPDX-License-Identifier: BSD-3-Clause
# 
# Redistribution and use in source and binary forms, with or without
# modification, are permitted provided that the following conditions are met:
#
# 1. Redistributions of source code must retain the above copyright notice, this
# list of conditions and the following disclaimer.
#
# 2. Redistributions in binary form must reproduce the above copyright notice,
# this list of conditions and the following disclaimer in the documentation
# and/or other materials provided with the distribution.
#
# 3. Neither the name of the copyright holder nor the names of its
# contributors may be used to endorse or promote products derived from
# this software without specific prior written permission.
#
# THIS SOFTWARE IS PROVIDED BY THE COPYRIGHT HOLDERS AND CONTRIBUTORS "AS IS"
# AND ANY EXPRESS OR IMPLIED WARRANTIES, INCLUDING, BUT NOT LIMITED TO, THE
# IMPLIED WARRANTIES OF MERCHANTABILITY AND FITNESS FOR A PARTICULAR PURPOSE ARE
# DISCLAIMED. IN NO EVENT SHALL THE COPYRIGHT HOLDER OR CONTRIBUTORS BE LIABLE
# FOR ANY DIRECT, INDIRECT, INCIDENTAL, SPECIAL, EXEMPLARY, OR CONSEQUENTIAL
# DAMAGES (INCLUDING, BUT NOT LIMITED TO, PROCUREMENT OF SUBSTITUTE GOODS OR
# SERVICES; LOSS OF USE, DATA, OR PROFITS; OR BUSINESS INTERRUPTION) HOWEVER
# CAUSED AND ON ANY THEORY OF LIABILITY, WHETHER IN CONTRACT, STRICT LIABILITY,
# OR TORT (INCLUDING NEGLIGENCE OR OTHERWISE) ARISING IN ANY WAY OUT OF THE USE
# OF THIS SOFTWARE, EVEN IF ADVISED OF THE POSSIBILITY OF SUCH DAMAGE.
#
# Copyright (c) 2021 ETH Zurich, Nikita Rudin

import os
from datetime import datetime
from typing import Tuple
import torch
import numpy as np

from rsl_rl.env import VecEnv
from rsl_rl.runners import OnPolicyRunner, OnPolicyRunnerSym

from legged_gym import LEGGED_GYM_ROOT_DIR, LEGGED_GYM_ENVS_DIR
from .helpers import get_args, update_cfg_from_args, class_to_dict, get_load_path, set_seed, parse_sim_params
from legged_gym.envs.base.legged_robot_config import LeggedRobotCfg, LeggedRobotCfgPPO

class TaskRegistry():
    def __init__(self):
        self.task_classes = {}
        self.env_cfgs = {}
        self.train_cfgs = {}
    
    def register(self, name: str, task_class: VecEnv, env_cfg: LeggedRobotCfg, train_cfg: LeggedRobotCfgPPO):
        self.task_classes[name] = task_class
        self.env_cfgs[name] = env_cfg
        self.train_cfgs[name] = train_cfg
    
    def get_task_class(self, name: str) -> VecEnv:
        return self.task_classes[name]
    
    def get_cfgs(self, name) -> Tuple[LeggedRobotCfg, LeggedRobotCfgPPO]:
        train_cfg = self.train_cfgs[name]
        env_cfg = self.env_cfgs[name]
        # copy seed
        env_cfg.seed = train_cfg.seed
        return env_cfg, train_cfg
    
    def make_env(self, name, args=None, env_cfg=None) -> Tuple[VecEnv, LeggedRobotCfg]:
        """ Creates an environment either from a registered namme or from the provided config file.

        Args:
            name (string): Name of a registered env.
            args (Args, optional): Isaac Gym comand line arguments. If None get_args() will be called. Defaults to None.
            env_cfg (Dict, optional): Environment config file used to override the registered config. Defaults to None.

        Raises:
            ValueError: Error if no registered env corresponds to 'name' 

        Returns:
            isaacgym.VecTaskPython: The created environment
            Dict: the corresponding config file
        """
        # if no args passed get command line arguments
        if args is None:
            args = get_args()
        # check if there is a registered env with that name
        if name in self.task_classes: # VecEnvs. 
            task_class = self.get_task_class(name) # task class is the registered VecEnv
        else:
            raise ValueError(f"Task with name: {name} was not registered")
        if env_cfg is None:
            # load config files
            env_cfg, _ = self.get_cfgs(name) # registered env_cfg. Cfg() object (robot)_config.py file
        # override cfg from args (if specified)
        env_cfg, _ = update_cfg_from_args(env_cfg, None, args) # None -> uses default training <number of env, seed, max_iterations, experiment name ...>
        set_seed(env_cfg.seed)
        # parse sim params (convert to dict first)
        sim_params = {"sim": class_to_dict(env_cfg.sim)}
        sim_params = parse_sim_params(args, sim_params)
        env = task_class(   cfg=env_cfg,
                            sim_params=sim_params,
                            physics_engine=args.physics_engine,
                            sim_device=args.sim_device,
                            headless=args.headless)
        return env, env_cfg # env is mostly the registered env, but updated with args

    def make_alg_runner(self, env, name=None, args=None, train_cfg=None, log_root="default") -> Tuple[OnPolicyRunner, LeggedRobotCfgPPO]:
        """ Creates the training algorithm  either from a registered namme or from the provided config file.

        Args:
            env (isaacgym.VecTaskPython): The environment to train (TODO: remove from within the algorithm)
            name (string, optional): Name of a registered env. If None, the config file will be used instead. Defaults to None.
            args (Args, optional): Isaac Gym comand line arguments. If None get_args() will be called. Defaults to None.
            train_cfg (Dict, optional): Training config file. If None 'name' will be used to get the config file. Defaults to None.
            log_root (str, optional): Logging directory for Tensorboard. Set to 'None' to avoid logging (at test time for example). 
                                      Logs will be saved in <log_root>/<date_time>_<run_name>. Defaults to "default"=<path_to_LEGGED_GYM>/logs/<experiment_name>.

        Raises:
            ValueError: Error if neither 'name' or 'train_cfg' are provided
            Warning: If both 'name' or 'train_cfg' are provided 'name' is ignored

        Returns:
            PPO: The created algorithm
            Dict: the corresponding config file
        """
        # if no args passed get command line arguments
        if args is None:
            args = get_args()
        # if config files are passed use them, otherwise load from the name
        if train_cfg is None:
            if name is None:
                raise ValueError("Either 'name' or 'train_cfg' must be not None")
            # load config files
            _, train_cfg = self.get_cfgs(name)
        else:
            if name is not None:
                print(f"'train_cfg' provided -> Ignoring 'name={name}'")
        # override cfg from args (if specified)
        _, train_cfg = update_cfg_from_args(None, train_cfg, args)

        if log_root=="default":
            log_root = os.path.join(LEGGED_GYM_ROOT_DIR, 'logs', train_cfg.runner.experiment_name)
            log_dir = os.path.join(log_root, datetime.now().strftime('%b%d_%H-%M-%S') + '_' + train_cfg.runner.run_name)
        elif log_root is None:
            log_dir = None # no logging
        else:
            log_dir = os.path.join(log_root, datetime.now().strftime('%b%d_%H-%M-%S') + '_' + train_cfg.runner.run_name)
        
        train_cfg_dict = class_to_dict(train_cfg)
<<<<<<< HEAD
        runner = eval(train_cfg_dict['runner_class_name'])(env, train_cfg_dict, log_dir, device=args.rl_device)
        # runner = OnPolicyRunner(env, train_cfg_dict, log_dir, device=args.rl_device) # this is the default from legged gym
        
=======
        runner = OnPolicyRunner(env, train_cfg_dict, log_dir, device=args.rl_device)

>>>>>>> d92fff4b
        #save resume path before creating a new log_dir
        resume = train_cfg.runner.resume
        if resume:
            # load previously trained model
            resume_path = get_load_path(log_root, load_run=train_cfg.runner.load_run, checkpoint=train_cfg.runner.checkpoint)
            # load_run, checkpoint are defined in leggedrobotCfgPPO, which is the base class for all configs. Values are -1, indicating to use the last log to resume.
            print(f"Loading model from: {resume_path}")
            runner.load(resume_path)
        return runner, train_cfg

# make global task registry
task_registry = TaskRegistry()<|MERGE_RESOLUTION|>--- conflicted
+++ resolved
@@ -144,14 +144,8 @@
             log_dir = os.path.join(log_root, datetime.now().strftime('%b%d_%H-%M-%S') + '_' + train_cfg.runner.run_name)
         
         train_cfg_dict = class_to_dict(train_cfg)
-<<<<<<< HEAD
         runner = eval(train_cfg_dict['runner_class_name'])(env, train_cfg_dict, log_dir, device=args.rl_device)
         # runner = OnPolicyRunner(env, train_cfg_dict, log_dir, device=args.rl_device) # this is the default from legged gym
-        
-=======
-        runner = OnPolicyRunner(env, train_cfg_dict, log_dir, device=args.rl_device)
-
->>>>>>> d92fff4b
         #save resume path before creating a new log_dir
         resume = train_cfg.runner.resume
         if resume:
